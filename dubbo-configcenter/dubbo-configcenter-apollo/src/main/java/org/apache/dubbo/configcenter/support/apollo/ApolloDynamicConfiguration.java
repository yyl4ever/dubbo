/*
 * Licensed to the Apache Software Foundation (ASF) under one or more
 * contributor license agreements.  See the NOTICE file distributed with
 * this work for additional information regarding copyright ownership.
 * The ASF licenses this file to You under the Apache License, Version 2.0
 * (the "License"); you may not use this file except in compliance with
 * the License.  You may obtain a copy of the License at
 *
 *     http://www.apache.org/licenses/LICENSE-2.0
 *
 * Unless required by applicable law or agreed to in writing, software
 * distributed under the License is distributed on an "AS IS" BASIS,
 * WITHOUT WARRANTIES OR CONDITIONS OF ANY KIND, either express or implied.
 * See the License for the specific language governing permissions and
 * limitations under the License.
 */
package org.apache.dubbo.configcenter.support.apollo;

import org.apache.dubbo.common.URL;
import org.apache.dubbo.common.config.configcenter.ConfigChangeType;
import org.apache.dubbo.common.config.configcenter.ConfigChangedEvent;
import org.apache.dubbo.common.config.configcenter.ConfigurationListener;
import org.apache.dubbo.common.config.configcenter.DynamicConfiguration;
import org.apache.dubbo.common.logger.Logger;
import org.apache.dubbo.common.logger.LoggerFactory;
import org.apache.dubbo.common.utils.StringUtils;

import com.ctrip.framework.apollo.Config;
import com.ctrip.framework.apollo.ConfigChangeListener;
import com.ctrip.framework.apollo.ConfigFile;
import com.ctrip.framework.apollo.ConfigService;
import com.ctrip.framework.apollo.core.enums.ConfigFileFormat;
import com.ctrip.framework.apollo.enums.ConfigSourceType;
import com.ctrip.framework.apollo.enums.PropertyChangeType;
import com.ctrip.framework.apollo.model.ConfigChange;

import java.util.Arrays;
import java.util.Collections;
import java.util.Set;
import java.util.concurrent.ConcurrentHashMap;
import java.util.concurrent.ConcurrentMap;
import java.util.concurrent.CopyOnWriteArraySet;
import java.util.stream.Collectors;

import static org.apache.dubbo.common.config.configcenter.Constants.CONFIG_CHECK_KEY;
import static org.apache.dubbo.common.config.configcenter.Constants.CONFIG_CLUSTER_KEY;
import static org.apache.dubbo.common.config.configcenter.Constants.CONFIG_NAMESPACE_KEY;
import static org.apache.dubbo.common.constants.CommonConstants.ANYHOST_VALUE;
import static org.apache.dubbo.common.constants.CommonConstants.APPLICATION_KEY;
import static org.apache.dubbo.common.constants.CommonConstants.CHECK_KEY;
import static org.apache.dubbo.common.constants.CommonConstants.CLUSTER_KEY;
import static org.apache.dubbo.common.constants.CommonConstants.COMMA_SPLIT_PATTERN;
<<<<<<< HEAD
import static org.apache.dubbo.common.constants.CommonConstants.CONFIG_NAMESPACE_KEY;
import static org.apache.dubbo.common.constants.CommonConstants.GROUP_KEY;
=======
>>>>>>> 6d3bbb02

/**
 * Apollo implementation, https://github.com/ctripcorp/apollo
 */
public class ApolloDynamicConfiguration implements DynamicConfiguration {
    private static final Logger logger = LoggerFactory.getLogger(ApolloDynamicConfiguration.class);
    private static final String APOLLO_ENV_KEY = "env";
    private static final String APOLLO_ADDR_KEY = "apollo.meta";
    private static final String APOLLO_CLUSTER_KEY = "apollo.cluster";
    private static final String APOLLO_PROTOCOL_PREFIX = "http://";
    private static final String APOLLO_APPLICATION_KEY = "application";

    private URL url;
    private Config dubboConfig;
    private ConfigFile dubboConfigFile;
    private ConcurrentMap<String, ApolloListener> listeners = new ConcurrentHashMap<>();

    ApolloDynamicConfiguration(URL url) {
        this.url = url;
        // Instead of using Dubbo's configuration, I would suggest use the original configuration method Apollo provides.
        String configEnv = url.getParameter(APOLLO_ENV_KEY);
        String configAddr = getAddressWithProtocolPrefix(url);
        String configCluster = url.getParameter(CLUSTER_KEY);
        if (configEnv != null) {
            System.setProperty(APOLLO_ENV_KEY, configEnv);
        }
        if (StringUtils.isEmpty(System.getProperty(APOLLO_ENV_KEY)) && !ANYHOST_VALUE.equals(configAddr)) {
            System.setProperty(APOLLO_ADDR_KEY, configAddr);
        }
        if (configCluster != null) {
            System.setProperty(APOLLO_CLUSTER_KEY, configCluster);
        }

        String namespace = url.getParameter(CONFIG_NAMESPACE_KEY, DEFAULT_GROUP);
        String apolloNamespace = StringUtils.isEmpty(namespace) ? url.getParameter(GROUP_KEY, DEFAULT_GROUP) : namespace;
        dubboConfig = ConfigService.getConfig(apolloNamespace);
        dubboConfigFile = ConfigService.getConfigFile(apolloNamespace, ConfigFileFormat.Properties);

        // Decide to fail or to continue when failed to connect to remote server.
        boolean check = url.getParameter(CHECK_KEY, true);
        if (dubboConfig.getSourceType() != ConfigSourceType.REMOTE) {
            if (check) {
                throw new IllegalStateException("Failed to connect to config center, the config center is Apollo, " +
                        "the address is: " + (StringUtils.isNotEmpty(configAddr) ? configAddr : configEnv));
            } else {
                logger.warn("Failed to connect to config center, the config center is Apollo, " +
                        "the address is: " + (StringUtils.isNotEmpty(configAddr) ? configAddr : configEnv) +
                        ", will use the local cache value instead before eventually the connection is established.");
            }
        }
    }

    private String getAddressWithProtocolPrefix(URL url) {
        String address = url.getBackupAddress();
        if (StringUtils.isNotEmpty(address)) {
            address = Arrays.stream(COMMA_SPLIT_PATTERN.split(address))
                    .map(addr -> {
                        if (addr.startsWith(APOLLO_PROTOCOL_PREFIX)) {
                            return addr;
                        }
                        return APOLLO_PROTOCOL_PREFIX + addr;
                    })
                    .collect(Collectors.joining(","));
        }
        return address;
    }

    /**
     * Since all governance rules will lay under dubbo group, this method now always uses the default dubboConfig and
     * ignores the group parameter.
     */
    @Override
    public void addListener(String key, String group, ConfigurationListener listener) {
        ApolloListener apolloListener = listeners.computeIfAbsent(group + key, k -> createTargetListener(key, group));
        apolloListener.addListener(listener);
        dubboConfig.addChangeListener(apolloListener, Collections.singleton(key));
    }

    @Override
    public void removeListener(String key, String group, ConfigurationListener listener) {
        ApolloListener apolloListener = listeners.get(group + key);
        if (apolloListener != null) {
            apolloListener.removeListener(listener);
            if (!apolloListener.hasInternalListener()) {
                dubboConfig.removeChangeListener(apolloListener);
            }
        }
    }

    @Override
    public String getConfig(String key, String group, long timeout) throws IllegalStateException {
        if (StringUtils.isNotEmpty(group)) {
            if (group.equals(url.getParameter(APPLICATION_KEY))) {
                return ConfigService.getAppConfig().getProperty(key, null);
            } else {
                return ConfigService.getConfig(group).getProperty(key, null);
            }
        }
        return dubboConfig.getProperty(key, null);
    }

    @Override
    public String getProperties(String key, String group, long timeout) throws IllegalStateException {
<<<<<<< HEAD
        ConfigFile configFile = ConfigService.getConfigFile(key, ConfigFileFormat.Properties);
=======
        if (StringUtils.isEmpty(group)) {
            return dubboConfigFile.getContent();
        }
        if (group.equals(url.getParameter(APPLICATION_KEY))) {
            return ConfigService.getConfigFile(APOLLO_APPLICATION_KEY, ConfigFileFormat.Properties).getContent();
        }

        ConfigFile configFile = ConfigService.getConfigFile(group, ConfigFileFormat.Properties);
>>>>>>> 6d3bbb02
        if (configFile == null) {
            throw new IllegalStateException("There is no namespace named " + key + " in Apollo.");
        }
        return configFile.getContent();
    }

    /**
     * This method will be used by Configuration to get valid value at runtime.
     * The group is expected to be 'app level', which can be fetched from the 'config.appnamespace' in url if necessary.
     * But I think Apollo's inheritance feature of namespace can solve the problem .
     */
    @Override
    public String getInternalProperty(String key) {
        return dubboConfig.getProperty(key, null);
    }

    /**
     * Ignores the group parameter.
     *
     * @param key   property key the native listener will listen on
     * @param group to distinguish different set of properties
     * @return
     */
    private ApolloListener createTargetListener(String key, String group) {
        return new ApolloListener();
    }

    public class ApolloListener implements ConfigChangeListener {

        private Set<ConfigurationListener> listeners = new CopyOnWriteArraySet<>();

        ApolloListener() {
        }

        @Override
        public void onChange(com.ctrip.framework.apollo.model.ConfigChangeEvent changeEvent) {
            for (String key : changeEvent.changedKeys()) {
                ConfigChange change = changeEvent.getChange(key);
                if ("".equals(change.getNewValue())) {
                    logger.warn("an empty rule is received for " + key + ", the current working rule is " +
                            change.getOldValue() + ", the empty rule will not take effect.");
                    return;
                }

                ConfigChangedEvent event = new ConfigChangedEvent(key, change.getNamespace(), change.getNewValue(), getChangeType(change));
                listeners.forEach(listener -> listener.process(event));
            }
        }

        private ConfigChangeType getChangeType(ConfigChange change) {
            if (change.getChangeType() == PropertyChangeType.DELETED) {
                return ConfigChangeType.DELETED;
            }
            return ConfigChangeType.MODIFIED;
        }

        void addListener(ConfigurationListener configurationListener) {
            this.listeners.add(configurationListener);
        }

        void removeListener(ConfigurationListener configurationListener) {
            this.listeners.remove(configurationListener);
        }

        boolean hasInternalListener() {
            return listeners != null && listeners.size() > 0;
        }
    }

}<|MERGE_RESOLUTION|>--- conflicted
+++ resolved
@@ -50,11 +50,6 @@
 import static org.apache.dubbo.common.constants.CommonConstants.CHECK_KEY;
 import static org.apache.dubbo.common.constants.CommonConstants.CLUSTER_KEY;
 import static org.apache.dubbo.common.constants.CommonConstants.COMMA_SPLIT_PATTERN;
-<<<<<<< HEAD
-import static org.apache.dubbo.common.constants.CommonConstants.CONFIG_NAMESPACE_KEY;
-import static org.apache.dubbo.common.constants.CommonConstants.GROUP_KEY;
-=======
->>>>>>> 6d3bbb02
 
 /**
  * Apollo implementation, https://github.com/ctripcorp/apollo
@@ -158,18 +153,7 @@
 
     @Override
     public String getProperties(String key, String group, long timeout) throws IllegalStateException {
-<<<<<<< HEAD
         ConfigFile configFile = ConfigService.getConfigFile(key, ConfigFileFormat.Properties);
-=======
-        if (StringUtils.isEmpty(group)) {
-            return dubboConfigFile.getContent();
-        }
-        if (group.equals(url.getParameter(APPLICATION_KEY))) {
-            return ConfigService.getConfigFile(APOLLO_APPLICATION_KEY, ConfigFileFormat.Properties).getContent();
-        }
-
-        ConfigFile configFile = ConfigService.getConfigFile(group, ConfigFileFormat.Properties);
->>>>>>> 6d3bbb02
         if (configFile == null) {
             throw new IllegalStateException("There is no namespace named " + key + " in Apollo.");
         }
